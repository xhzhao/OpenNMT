--- conflicted
+++ resolved
@@ -1,8 +1,5 @@
-<<<<<<< HEAD
-=======
 [![Build Status](https://api.travis-ci.org/OpenNMT/OpenNMT.svg?branch=master)](https://travis-ci.org/OpenNMT/OpenNMT)
 
->>>>>>> f7aee98c
 # OpenNMT
 
 <a href="https://opennmt.github.io/">OpenNMT</a> is a full-featured,
@@ -37,13 +34,7 @@
 
 2. Train the model.
 
-<<<<<<< HEAD
 > th train.lua -data data/demo-train.t7 -save_file model
-=======
-```
-th preprocess.lua -train_src_file data/src-train.txt -train_targ_file data/targ-train.txt -valid_src_file data/src-val.txt -valid_targ_file data/targ-val.txt -output_file data/demo
-```
->>>>>>> f7aee98c
 
 3. Translate sentences.
 
@@ -51,8 +42,6 @@
 
 See <a href="doc/Quickstart.md">quickstart</a> for the details.
 
-
-<<<<<<< HEAD
 ## Other Documentation
 
 * <a href="doc/Documentattion.md">Options and Features</a> 
@@ -61,129 +50,3 @@
 * <a href="doc/Examples.md">Example Models</a>
 * <a href="doc/Quickstart.md">Live Demo</a>
 * <a href="doc/Bibliography.md">Bibliography</a>
-=======
-```
-th train.lua -data_file data/demo-train.t7 -save_file demo-model
-```
-This will run the default model, which consists of a 2-layer LSTM with 500 hidden units
-on both the encoder/decoder.
-You can also add `-gpuid 1` to use (say) GPU 1 in the cluster.
-
-Now you have a model which you can use to predict on new data. To do this we are
-going to be running beam search
-
-```
-th evaluate.lua -model demo-model_final.t7 -src_file data/src-val.txt
-```
-This will output predictions into `pred.txt` by default. The predictions are going to be quite terrible,
-as the demo dataset is small. Try running on some larger datasets! For example you can download
-millions of parallel sentences for [translation](http://www.statmt.org/wmt15/translation-task.html)
-or [summarization](https://github.com/harvardnlp/sent-summary).
-
-
-#### Using additional input features
-[Linguistic Input Features Improve Neural Machine Translation](https://arxiv.org/abs/1606.02892) (Senrich et al. 2016) shows that translation performance can be increased by using additional input features.
-
-Similarly to this work, you can annotate each word in the **source** text by using the `-|-` separator:
-
-```
-word1-|-feat1-|-feat2 word2-|-feat1-|-feat2
-```
-
-It supports an arbitrary number of features with arbitrary labels. However, all input words must have the **same** number of annotations. See for example `data/src-train-case.txt` which annotates each word with the case information.
-
-To evaluate the model, the option `-feature_dict_prefix` is required on `evaluate.lua` which points to the prefix of the features dictionnaries generated during the preprocessing.
-
-#### Pruning a model
-
-[Compression of Neural Machine Translation Models via Pruning](http://arxiv.org/pdf/1606.09274v1.pdf) (See et al. 2016) shows that a model can be aggressively pruned while keeping the same performace.
-
-To prune a model - you can use `prune.lua` which implement class-bind, and class-uniform pruning technique from the paper.
-
-* `model`: the model to prune
-* `savefile`: name of the pruned model
-* `gpuid`: Which gpu to use. -1 = use CPU. Depends if the model is serialized for GPU or CPU
-* `ratio`: pruning rate
-* `prune`: pruning technique `blind` or `uniform`, by default `blind`
-
-note that the pruning cut connection with lowest weight in the linear models by using a boolean mask. The size of the file is a little larger since it stores the actual full matrix and the binary mask.
-
-Models can be retrained - typically you can recover full capacity of a model pruned at 60% or even 80% by few epochs of additional trainings.
-
-#### Switching between GPU/CPU models
-By default, the model will always save the final model as a CPU model, but it will save the
-intermediate models as a CPU/GPU model depending on how you specified `-gpuid`.
-If you want to run beam search on the CPU with an intermediate model trained on the GPU,
-you can use `convert_to_cpu.lua` to convert the model to CPU and run beam search.
-
-#### GPU memory requirements/Training speed
-Training large sequence-to-sequence models can be memory-intensive. Memory requirements will
-dependent on batch size, maximum sequence length, vocabulary size, and (obviously) model size.
-Here are some benchmark numbers on a GeForce GTX Titan X.
-(assuming batch size of 64, maximum sequence length of 50 on both the source/target sequence,
-vocabulary size of 50000, and word embedding size equal to rnn size):
-
-(`prealloc = 0`)
-* 1-layer, 100 hidden units: 0.7G, 21.5K tokens/sec
-* 1-layer, 250 hidden units: 1.4G, 14.1K tokens/sec
-* 1-layer, 500 hidden units: 2.6G, 9.4K tokens/sec
-* 2-layers, 500 hidden units: 3.2G, 7.4K tokens/sec
-* 4-layers, 1000 hidden units: 9.4G, 2.5K tokens/sec
-
-Thanks to some fantastic work from folks at [SYSTRAN](http://www.systransoft.com), turning `prealloc` on
-will lead to much more memory efficient training
-
-(`prealloc = 1`)
-* 1-layer, 100 hidden units: 0.5G, 22.4K tokens/sec
-* 1-layer, 250 hidden units: 1.1G, 14.5K tokens/sec
-* 1-layer, 500 hidden units: 2.1G, 10.0K tokens/sec
-* 2-layers, 500 hidden units: 2.3G, 8.2K tokens/sec
-* 4-layers, 1000 hidden units: 6.4G, 3.3K tokens/sec
-
-Tokens/sec refers to total (i.e. source + target) tokens processed per second.
-If using different batch sizes/sequence length, you should (linearly) scale
-the above numbers accordingly. You can make use of memory on multiple GPUs by using
-`-gpuid2` option in `train.lua`. This will put the encoder on the GPU specified by
-`-gpuid`, and the decoder on the GPU specified by `-gpuid2`.
-
-#### Evaluation
-For translation, evaluation via BLEU can be done by taking the output from `beam.lua` and using the
-`multi-bleu.perl` script from [Moses](https://github.com/moses-smt/mosesdecoder). For example
-
-```
-perl multi-bleu.perl gold.txt < pred.txt
-```
-
-#### Evaluation of States and Attention
-attention_extraction.lua can be used to extract the attention and the LSTM states. It uses the following (required) options:
-
-* `model`: Path to model .t7 file.
-* `src_file`: Source sequence to decode (one line per sequence).
-* `targ_file`: True target sequence.
-* `src_dict`: Path to source vocabulary (`*.src.dict` file from `preprocess.py`).
-* `targ_dict`: Path to target vocabulary (`*.targ.dict` file from `preprocess.py`).
-
-Output of the script are two files, `encoder.hdf5` and `decoder.hdf5`. The encoder contains the states for every layer of the encoder LSTM and the offsets for the start of each source sentence. The decoder contains the states for the decoder LSTM layers and the offsets for the start of gold sentence. It additionally contains the attention for each time step (if the model uses attention).
-
-
-#### Pre-trained models
-We've uploaded English <-> German models trained on 4 million sentences from
-[Workshop on Machine Translation 2015](http://www.statmt.org/wmt15/translation-task.html).
-Download link is below:
-
-https://drive.google.com/open?id=0BzhmYioWLRn_aEVnd0ZNcWd0Y2c
-
-These models are 4-layer LSTMs with 1000 hidden units and essentially replicates the results from
-[Effective Approaches to Attention-based
-Neural Machine Translation](http://stanford.edu/~lmthang/data/papers/emnlp15_attn.pdf),
-Luong et al. EMNLP 2015.
-
-#### Acknowledgments
-Our implementation utilizes code from the following:
-* [Andrej Karpathy's char-rnn repo](https://github.com/karpathy/char-rnn)
-* [Wojciech Zaremba's lstm repo](https://github.com/wojzaremba/lstm)
-* [Element rnn library](https://github.com/Element-Research/rnn)
-
-#### Licence
-MIT
->>>>>>> f7aee98c
