--- conflicted
+++ resolved
@@ -126,12 +126,12 @@
 
   self.models.bridge = onmt.Bridge(args.bridge,
                                    encArgs.rnn_size,
-                                   self.models.encoder.args.numStates,
+                                   self.models.encoder.args.numEffectiveLayers,
                                    decArgs.rnn_size,
-                                   self.models.decoder.args.numStates)
+                                   self.models.decoder.args.numEffectiveLayers)
 
   self.criterion = onmt.ParallelClassNLLCriterion(onmt.Factory.getOutputSizes(dicts.tgt))
-  self.tgtVocabSize = dicts.tgt.words:size(1)
+  self.tgtVocSize = dicts.tgt.words:size(1)
 
 end
 
@@ -145,7 +145,7 @@
   self.models.decoder = onmt.Factory.loadDecoder(models.decoder)
   self.models.bridge = onmt.Bridge.load(models.bridge)
   self.criterion = onmt.ParallelClassNLLCriterion(onmt.Factory.getOutputSizes(dicts.tgt))
-  self.tgtVocabSize = dicts.tgt.words:size(1)
+  self.tgtVocSize = dicts.tgt.words:size(1)
 
   return self
 end
@@ -174,14 +174,14 @@
   return true
 end
 
-function Seq2Seq:setGeneratorVocab(t)
-  self.models.decoder.generator:setGeneratorVocab(t)
+function Seq2Seq:setTargetVoc(t)
+  self.models.decoder.generator:setTargetVoc(t)
   self.criterion.mainCriterion.weights:resize(t:size(1))
 end
 
-function Seq2Seq:unsetGeneratorVocab()
-  self.models.decoder.generator:setGeneratorVocab()
-  self.criterion.mainCriterion.weights:resize(self.tgtVocabSize)
+function Seq2Seq:unsetTargetVoc()
+  self.models.decoder.generator:setTargetVoc()
+  self.criterion.mainCriterion.weights:resize(self.tgtVocSize)
 end
 
 function Seq2Seq:enableProfiling()
@@ -202,37 +202,17 @@
 end
 
 function Seq2Seq:trainNetwork(batch, dryRun)
-<<<<<<< HEAD
-  if self.args.uneven_batches then
-    self:maskPadding(batch)
-  end
-  local time_start = sys.clock()
-
-=======
->>>>>>> cd4b16c9
   local encStates, context = self.models.encoder:forward(batch)
-  local time_1 = sys.clock()
-  print("Encoder_F iteration time = ",time_1 - time_start)
   local decInitStates = self.models.bridge:forward(encStates)
-  local time_2 = sys.clock()
-  print("Bridge_F iteration time = ",time_2 - time_1)
   local decOutputs = self.models.decoder:forward(batch, decInitStates, context)
-  local time_3 = sys.clock()
-  print("Decoder_F iteration time = ",time_3 - time_2)
 
   if dryRun then
     decOutputs = onmt.utils.Tensor.recursiveClone(decOutputs)
   end
 
   local decGradInputStates, gradContext, loss, indvLoss = self.models.decoder:backward(batch, decOutputs, self.criterion)
-  local time_4 = sys.clock()
-  print("Encoder_B iteration time = ",time_4 - time_3)
   local encGradOutputStates = self.models.bridge:backward(encStates, decGradInputStates)
-  local time_5 = sys.clock()
-  print("Bridge_B iteration time = ",time_5 - time_4)
   self.models.encoder:backward(batch, encGradOutputStates, gradContext)
-  local time_6 = sys.clock()
-  print("Decoder_B iteration time = ",time_6 - time_5)
 
   return loss, indvLoss
 end
